<?php

namespace PerryRylance;

require_once(__DIR__ . '/dom-document/class.dom-element.php');
require_once(__DIR__ . '/dom-document/class.dom-query-results.php');

use PerryRylance\DOMDocument\DOMElement;
use PerryRylance\DOMDocument\DOMQueryResults;

/**
 * This is the main class which builds on top of PHP's native DOMDocument
 */
class DOMDocument extends \DOMDocument
{
	/**
	 * Constructor for the DOMDocument
	 */
	public function __construct($version='1.0', $encoding='UTF-8')
	{
		\DOMDocument::__construct($version, $encoding);
		
		$this->registerNodeClass('DOMElement', 'PerryRylance\DOMDocument\DOMElement');
	}
	
	/**
	 * Converts UTF8 characters to their HTML entity equivalents
	 * @param string $html A HTML string to perform conversion on
	 * @return string The converted HTML string
	 */
	public static function convertUTF8ToHTMLEntities($html)
	{
		if(function_exists('mb_convert_encoding'))
			return mb_convert_encoding($html, 'HTML-ENTITIES', 'UTF-8');
		else
		{
			trigger_error('Using fallback UTF to HTML entity conversion', E_USER_NOTICE);
			return htmlspecialchars_decode(utf8_decode(htmlentities($html, ENT_COMPAT, 'utf-8', false)));
		}
	}
	
	/**
	 * Magic method for getting properties. Only "html" is supported presently.
	 * @property-read The HTML string representing this documents inner body. This is intended for working with components constituting of HTML, such as UI panels, as opposed to an entire HTML document
	 */
	public function __get($name)
	{
		switch($name)
		{
			case "html":
				return $this->saveInnerBody();
				break;
			
			case "body":
				return $this->querySelector("body");
				break;
		}
	}
	
	/**
	 * Magic method for function calls, this can be used to call any methods supported by DOMElement on the documentElement of this document
	 * @method mixed Mixed See DOMElement for a list of supported methods
	 * @see DOMElement for a list of supported methods
	 */
	public function __call($name, $arguments)
	{
		if(method_exists('\\PerryRylance\\DOMDocument\\DOMElement', $name))
		{
			$el = $this->getDocumentElementSafe();
			return call_user_func_array(array($el, $name), $arguments);
		}
		
		throw new \Exception("No such method");
	}
	
	/**
	 * Loads the supplied HTML string
	 * @param string $src The HTML string to parse
	 * @param array $options An array of options. Presently only executePHP is supported, this defaults to TRUE and will execute inline PHP
	 * @see https://github.com/Masterminds/html5-php#options for other options supported by the HTML5 parser
	 * @return This document, for method chaining
	 */
	public function loadHTML($src, $options=array())
	{
		if(empty($options))
			$options = [];
		
		if(isset($options['executePHP']) && $options['executePHP'])
		{
			ob_start();
			eval("?>$src");
			$src = ob_get_clean();
		}
		
		if(!isset($options['disable_html_ns']))
			$options['disable_html_ns'] = true;
		
		// NB: Hack to suppress doctype warning when dealing with fragments. This isn't ideal, but it's safe to assume HTML5 here, so we will simply add a doctype if it's not present.
<<<<<<< HEAD
		if(!preg_match('/^<!DOCTYPE/i', $src))
=======
		if(!preg_match('/^<!DOCTYPE/', $src))
>>>>>>> 186b336c
			$src = "<!DOCTYPE html>$src";
		
		$html5 = new \Masterminds\HTML5([
			'target_document' => $this
		]);
		$html5->loadHTML($src, $options);
		
		if($html5->hasErrors())
		{
			foreach($html5->getErrors() as $err)
				trigger_error($err, E_USER_WARNING);
			
			Parent::loadHTML($src);
		}
		
		return $this;
	}
	
	/**
	 * Loads the named file
	 * @param string $src The filename of the file to read from
	 * @param array $options An array of options. Presently only executePHP is supported, this defaults to TRUE and will execute inline PHP
	 * @see https://github.com/Masterminds/html5-php#options for other options supported by the HTML5 parser
	 * @return This document, for method chaining
	 */
	public function load($filename, $options=array())
	{
		if(!is_string($filename))
			throw new \Exception('Input must be a string');
		
		if(!is_file($filename))
			throw new \Exception("File $filename not found");
		
		$contents = file_get_contents($filename);
		
		if(preg_match('/^php$/i', pathinfo($filename, PATHINFO_EXTENSION)) && !isset($options['executePHP']))
			$options['executePHP'] = true;
		
		return $this->loadHTML($contents, $options);
	}
	
	/**
	 * Saves the whole document, or specified element, as a HTML string
	 * @param DOMElement|null The element to save, or null to save the entire document
	 * @param array $options An array of options to pass to the HTML5 parser
	 * @see https://github.com/Masterminds/html5-php#options for other options supported by the HTML5 parser
	 */
	public function saveHTML($element=null, $options=array())
	{
		if($element == null)
			$element = $this;
		
		$html5 = new \Masterminds\HTML5();
		
		return $html5->saveHTML($element, $options);
	}
	
	/**
	 * Saves the entire document as HTML5, into the specified file.
	 * @param string $filename The name of the file to save to
	 * @param array $options An array of options to pass to the HTML5 parser
	 * @see https://github.com/Masterminds/html5-php#options for other options supported by the HTML5 parser
	 */
	public function save($filename, $options=array())
	{
		$html5 = new \Masterminds\HTML5();
		return $html5->save($this, $filename, $options);
	}
	
	/**
	 * Function to safely get the document element. Some PHP builds do not implement documentElement, this function can be used to safely retrieve the document element in absense of this property.
	 * @return DOMElement The document element for this document
	 */
	public function getDocumentElementSafe()
	{
		// Workaround for some installations of PHP missing documentElement property
		if(property_exists($this, 'documentElement'))
		{
			if(empty($this->documentElement))
				throw new \Exception("Document is empty");
			
			return $this->documentElement;
		}
		
		$xpath = new \DOMXPath($this);
		$result = $xpath->query('/html/body');
		
		if($result->length)
			return $result->item(0);
		
		if(!$this->firstChild)
			throw new \Exception("Document is empty");
		
		return $this->firstChild;
	}
	
	/**
	 * This function saves only the inside of the <body> element of this document. This is useful when you want to import a HTML document into another, but you don't want to end up with nested <html> elements. This is equivalent to using the "html" property.
	 * @return string The HTML string
	 */
	public function saveInnerBody()
	{
		$result = '';
		
		if(property_exists($this, 'documentElement'))
			$body = $this->querySelector('body');
		
		if(!$body)
			$body = $this->getDocumentElementSafe();
		
		if(!$body)
			return null;
		
		for($node = $body->firstChild; $node != null; $node = $node->nextSibling)
			$result .= $this->saveHTML($node);
		
		return $result;
	}
	
	/**
	 * This function will import the specified content to be used inside this document.
	 * @param mixed $subject The subject, a HTML fragment string, DOMElement from another document, or another DOMDocument.
	 * @return DOMQueryResults The resulting element(s)
	 */
	public function import($subject)
	{
		if(is_string($subject))
			$fragment = $subject;
		else if($subject instanceof DOMElement || $subject instanceof DOMDocument)
			$fragment = $subject->html;
		
		$temp 		= new DOMDocument();
		$temp->loadHTML($fragment);
		
		$body		= $temp->getDocumentElementSafe();
		$arr		= [];
		
		for($node = $body->firstChild; $node != null; $node = $node->nextSibling)
			$arr []= $this->importNode($node, true);
		
		$results	= new DOMQueryResults($arr);
		
		return $results;
	}
	
	private function assertNotEmpty()
	{
		if(empty($this->getDocumentElementSafe()))
			throw new \Exception('Document is empty');
	}
}<|MERGE_RESOLUTION|>--- conflicted
+++ resolved
@@ -96,11 +96,7 @@
 			$options['disable_html_ns'] = true;
 		
 		// NB: Hack to suppress doctype warning when dealing with fragments. This isn't ideal, but it's safe to assume HTML5 here, so we will simply add a doctype if it's not present.
-<<<<<<< HEAD
-		if(!preg_match('/^<!DOCTYPE/i', $src))
-=======
-		if(!preg_match('/^<!DOCTYPE/', $src))
->>>>>>> 186b336c
+		if(!preg_match('/^<!DOCTYPE/i', $src))b8c
 			$src = "<!DOCTYPE html>$src";
 		
 		$html5 = new \Masterminds\HTML5([
